import XCTest
@testable import GraphQL

class ParserTests : XCTestCase {
    func testErrorMessages() throws {
        var source: String

        XCTAssertThrowsError(try parse(source: "{")) { error in
            guard let error = error as? GraphQLError else {
                return XCTFail()
            }

            XCTAssertEqual(error.message,
                "Syntax Error GraphQL (1:2) Expected Name, found <EOF>\n\n" +
                " 1: {\n" +
                "     ^\n"
            )

            XCTAssertEqual(error.positions, [1])
            XCTAssertEqual(error.locations[0].line, 1)
            XCTAssertEqual(error.locations[0].column, 2)
        }

        XCTAssertThrowsError(try parse(source: "{ ...MissingOn }\nfragment MissingOn Type\n")) { error in
            guard let error = error as? GraphQLError else {
                return XCTFail()
            }

            XCTAssert(error.message.contains(
                "Syntax Error GraphQL (2:20) Expected \"on\", found Name \"Type\""
            ))
        }

        XCTAssertThrowsError(try parse(source: "{ field: {} }")) { error in
            guard let error = error as? GraphQLError else {
                return XCTFail()
            }

            XCTAssert(error.message.contains(
                "Syntax Error GraphQL (1:10) Expected Name, found {"
            ))
        }

        XCTAssertThrowsError(try parse(source: "notanoperation Foo { field }")) { error in
            guard let error = error as? GraphQLError else {
                return XCTFail()
            }

            XCTAssert(error.message.contains(
                "Syntax Error GraphQL (1:1) Unexpected Name \"notanoperation\""
            ))
        }

        XCTAssertThrowsError(try parse(source: "...")) { error in
            guard let error = error as? GraphQLError else {
                return XCTFail()
            }

            XCTAssert(error.message.contains(
                "Syntax Error GraphQL (1:1) Unexpected ..."
            ))
        }

        XCTAssertThrowsError(try parse(source: Source(body: "query", name: "MyQuery.graphql"))) { error in
            guard let error = error as? GraphQLError else {
                return XCTFail()
            }

            XCTAssert(error.message.contains(
                "Syntax Error MyQuery.graphql (1:6) Expected {, found <EOF>"
            ))
        }

        source = "query Foo($x: Complex = { a: { b: [ $var ] } }) { field }"

        XCTAssertThrowsError(try parse(source: source)) { error in
            guard let error = error as? GraphQLError else {
                return XCTFail()
            }

            XCTAssert(error.message.contains(
                "Syntax Error GraphQL (1:37) Unexpected $"
            ))
        }

        XCTAssertThrowsError(try parse(source: "fragment on on on { on }")) { error in
            guard let error = error as? GraphQLError else {
                return XCTFail()
            }

            XCTAssert(error.message.contains(
                "Syntax Error GraphQL (1:10) Unexpected Name \"on\""
            ))
        }

        XCTAssertThrowsError(try parse(source: "{ ...on }")) { error in
            guard let error = error as? GraphQLError else {
                return XCTFail()
            }

            XCTAssert(error.message.contains(
                "Syntax Error GraphQL (1:9) Expected Name, found }"
            ))
        }

<<<<<<< HEAD
        XCTAssertThrowsError(try parse(source: "{ fieldWithNullableStringInput(input: null) }")) { error in
            guard let error = error as? GraphQLError else {
                return XCTFail()
            }

            XCTAssert(error.message.contains(
                "Syntax Error GraphQL (1:39) Unexpected Name \"null\""
            ))
        }

        XCTAssertThrowsError(try parse(source: "type WithImplementsButNoTypes implements {}")) { error in
            guard let error = error as? GraphQLError else {
                return XCTFail()
            }

            XCTAssert(error.message.contains(
                "Syntax Error GraphQL (1:42) Expected Name, found {"
            ))
        }

        XCTAssertThrowsError(try parse(source: "type WithImplementsWithTrailingAmp implements AInterface & {}")) { error in
            guard let error = error as? GraphQLError else {
                return XCTFail()
            }

            XCTAssert(error.message.contains(
                "Syntax Error GraphQL (1:60) Expected Name, found {"
            ))
        }
=======
>>>>>>> 2771fc4f
    }

    func testVariableInlineValues() throws {
        _ = try parse(source: "{ field(complex: { a: { b: [ $var ] } }) }")
    }

<<<<<<< HEAD
    func testImplementsInterface() throws {
        _ = try parse(source: "type Swallow implements Animal {}")
        _ = try parse(source: "type Swallow implements Animal & Bird {}")
        _ = try parse(source: "type Swallow implements & Animal & Bird {}")
        _ = try parse(source: "interface Bird implements Animal {}")
        _ = try parse(source: "interface Bird implements Animal & Lifeform {}")
        _ = try parse(source: "interface Bird implements & Animal {}")
=======
    func testFieldWithArguments() throws {
        let query = """
        {
          stringArgField(stringArg: "Hello World")
          intArgField(intArg: 1)
          floatArgField(floatArg: 3.14)
          falseArgField(boolArg: false)
          trueArgField(boolArg: true)
          nullArgField(value: null)
          enumArgField(enumArg: VALUE)
          multipleArgs(arg1: 1, arg2: false, arg3: THIRD)
        }
        """

        let expected = Document(
            definitions: [
                OperationDefinition(
                    operation: .query,
                    selectionSet: SelectionSet(
                        selections: [
                            Field(
                                name: Name(value: "stringArgField"),
                                arguments: [
                                    Argument(
                                        name: Name(value: "stringArg"),
                                        value: StringValue(value: "Hello World", block: false)
                                    )
                                ]
                            ),
                            Field(
                                name: Name(value: "intArgField"),
                                arguments: [
                                    Argument(
                                        name: Name(value: "intArg"),
                                        value: IntValue(value: "1")
                                    )
                                ]
                            ),
                            Field(
                                name: Name(value: "floatArgField"),
                                arguments: [
                                    Argument(
                                        name: Name(value: "floatArg"),
                                        value: FloatValue(value: "3.14")
                                    )
                                ]
                            ),
                            Field(
                                name: Name(value: "falseArgField"),
                                arguments: [
                                    Argument(
                                        name: Name(value: "boolArg"),
                                        value: BooleanValue(value: false)
                                    )
                                ]
                            ),
                            Field(
                                name: Name(value: "trueArgField"),
                                arguments: [
                                    Argument(
                                        name: Name(value: "boolArg"),
                                        value: BooleanValue(value: true)
                                    )
                                ]
                            ),
                            Field(
                                name: Name(value: "nullArgField"),
                                arguments: [
                                    Argument(
                                        name: Name(value: "value"),
                                        value: NullValue()
                                    )
                                ]
                            ),
                            Field(
                                name: Name(value: "enumArgField"),
                                arguments: [
                                    Argument(
                                        name: Name(value: "enumArg"),
                                        value: EnumValue(value: "VALUE")
                                    )
                                ]
                            ),
                            Field(
                                name: Name(value: "multipleArgs"),
                                arguments: [
                                    Argument(
                                        name: Name(value: "arg1"),
                                        value: IntValue(value: "1")
                                    ),
                                    Argument(
                                        name: Name(value: "arg2"),
                                        value: BooleanValue(value: false)
                                    ),
                                    Argument(
                                        name: Name(value: "arg3"),
                                        value: EnumValue(value: "THIRD")
                                    ),
                                ]
                            ),
                        ]
                    )
                )
            ]
        )

        let document = try parse(source: query)
        XCTAssert(document == expected)
>>>>>>> 2771fc4f
    }

//      it('parses multi-byte characters', async () => {
//    // Note: \u0A0A could be naively interpretted as two line-feed chars.
//    expect(
//      parse(`
//        # This comment has a \u0A0A multi-byte character.
//        { field(arg: "Has a \u0A0A multi-byte character.") }
//      `)
//    ).to.containSubset({
//      definitions: [ {
//        selectionSet: {
//          selections: [ {
//            arguments: [ {
//              value: {
//                kind: Kind.STRING,
//                value: 'Has a \u0A0A multi-byte character.'
//              }
//            } ]
//          } ]
//        }
//      } ]
//    });
//  });

    func testKitchenSink() throws {
//        let path = "/Users/paulofaria/Development/Zewo/GraphQL/Tests/GraphQLTests/LanguageTests/kitchen-sink.graphql"
//        let kitchenSink = try NSString(contentsOfFile: path, encoding: String.Encoding.utf8.rawValue)
//        _ = try parse(source: kitchenSink as String)
    }

    func testNonKeywordAsName() throws {
        let nonKeywords = [
            "on",
            "fragment",
            "query",
            "mutation",
            "subscription",
            "true",
            "false"
        ]

        for nonKeyword in nonKeywords {
            var fragmentName = nonKeyword
            // You can't define or reference a fragment named `on`.
            if nonKeyword == "on" {
                fragmentName = "a"
            }

            _ = try parse(source: "query \(nonKeyword) {" +
                                  "... \(fragmentName)" +
                                  "... on \(nonKeyword) { field }" +
                                  "}" +
                                  "fragment \(fragmentName) on Type {" +
                                  "\(nonKeyword)(\(nonKeyword): $\(nonKeyword)) @\(nonKeyword)(\(nonKeyword): \(nonKeyword))" +
                                  "}"
            )
        }
    }

    func testAnonymousMutationOperation() throws {
        _ = try parse(source: "mutation {" +
                              "  mutationField" +
                              "}"
        )
    }

    func testAnonymousSubscriptionOperation() throws {
        _ = try parse(source: "subscription {" +
                              "  subscriptionField" +
                              "}"
        )
    }

    func testNamedMutationOperation() throws {
        _ = try parse(source: "mutation Foo {" +
                              "  mutationField" +
                              "}"
        )
    }

    func testNamedSubscriptionOperation() throws {
        _ = try parse(source: "subscription Foo {" +
                              "  subscriptionField" +
                              "}"
        )
    }

    func testCreateAST() throws {
        let query = "{" +
                    "  node(id: 4) {" +
                    "    id," +
                    "    name" +
                    "  }" +
                    "}"

        let expected = Document(
            definitions: [
                OperationDefinition(
                    operation: .query,
                    selectionSet: SelectionSet(
                        selections: [
                            Field(
                                name: Name(value: "node"),
                                arguments: [
                                    Argument(
                                        name: Name(value: "id"),
                                        value: IntValue(value: "4")
                                    )
                                ],
                                selectionSet: SelectionSet(
                                    selections: [
                                        Field(name: Name(value: "id")),
                                        Field(name: Name(value: "name"))
                                    ]
                                )
                            )
                        ]
                    )
                )
            ]
        )

        XCTAssert(try parse(source: query) == expected)
    }

    func testNoLocation() throws {
        let result = try parse(source: "{ id }", noLocation: true)
        XCTAssertNil(result.loc)
    }

    func testLocationSource() throws {
        let source = Source(body: "{ id }")
        let result = try parse(source: source)
        XCTAssertEqual(result.loc?.source, source)
    }

    func testLocationTokens() throws {
        let source = Source(body: "{ id }")
        let result = try parse(source: source)
        XCTAssertEqual(result.loc?.startToken.kind, .sof)
        XCTAssertEqual(result.loc?.endToken.kind, .eof)
    }

    func testParseValue() throws {
        let source = "[123 \"abc\"]"

        let expected: Value = ListValue(
            values: [
                IntValue(value: "123"),
                StringValue(value: "abc", block: false)
            ]
        )

        XCTAssert(try parseValue(source: source) == expected)
    }

    func testParseType() throws {
        var source: String
        var expected: Type

        source = "String"

        expected = NamedType(
            name: Name(value: "String")
        )

        XCTAssert(try parseType(source: source) == expected)

        source = "MyType"

        expected = NamedType(
            name: Name(value: "MyType")
        )

        XCTAssert(try parseType(source: source) == expected)

        source = "[MyType]"

        expected = ListType(
            type: NamedType(
                name: Name(value: "MyType")
            )
        )

        XCTAssert(try parseType(source: source) == expected)

        source = "MyType!"

        expected = NonNullType(
            type: NamedType(
                name: Name(value: "MyType")
            )
        )

        XCTAssert(try parseType(source: source) == expected)

        source = "[MyType!]"

        expected = ListType(
            type: NonNullType(
                type: NamedType(
                    name: Name(value: "MyType")
                )
            )
        )

        XCTAssert(try parseType(source: source) == expected)
    }

    func testParseDirective() throws {
        let source = #"""
        directive @restricted(
          """The reason for this restriction"""
          reason: String = null
        ) on FIELD_DEFINITION
        """#

        let expected = Document(definitions: [
            DirectiveDefinition(
                description: nil,
                name: Name(value: "restricted"),
                arguments: [
                    InputValueDefinition(
                        description: StringValue(value: "The reason for this restriction", block: true),
                        name: Name(value: "reason"),
                        type: NamedType(name: Name(value: "String")),
                        defaultValue: NullValue()
                    )
                ],
                locations: [
                    Name(value: "FIELD_DEFINITION")
                ]
            )
        ])

        let document = try parse(source: source)
        XCTAssert(document == expected)
    }
}<|MERGE_RESOLUTION|>--- conflicted
+++ resolved
@@ -103,17 +103,6 @@
             ))
         }
 
-<<<<<<< HEAD
-        XCTAssertThrowsError(try parse(source: "{ fieldWithNullableStringInput(input: null) }")) { error in
-            guard let error = error as? GraphQLError else {
-                return XCTFail()
-            }
-
-            XCTAssert(error.message.contains(
-                "Syntax Error GraphQL (1:39) Unexpected Name \"null\""
-            ))
-        }
-
         XCTAssertThrowsError(try parse(source: "type WithImplementsButNoTypes implements {}")) { error in
             guard let error = error as? GraphQLError else {
                 return XCTFail()
@@ -133,23 +122,12 @@
                 "Syntax Error GraphQL (1:60) Expected Name, found {"
             ))
         }
-=======
->>>>>>> 2771fc4f
     }
 
     func testVariableInlineValues() throws {
         _ = try parse(source: "{ field(complex: { a: { b: [ $var ] } }) }")
     }
 
-<<<<<<< HEAD
-    func testImplementsInterface() throws {
-        _ = try parse(source: "type Swallow implements Animal {}")
-        _ = try parse(source: "type Swallow implements Animal & Bird {}")
-        _ = try parse(source: "type Swallow implements & Animal & Bird {}")
-        _ = try parse(source: "interface Bird implements Animal {}")
-        _ = try parse(source: "interface Bird implements Animal & Lifeform {}")
-        _ = try parse(source: "interface Bird implements & Animal {}")
-=======
     func testFieldWithArguments() throws {
         let query = """
         {
@@ -258,7 +236,6 @@
 
         let document = try parse(source: query)
         XCTAssert(document == expected)
->>>>>>> 2771fc4f
     }
 
 //      it('parses multi-byte characters', async () => {
